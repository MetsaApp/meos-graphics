package main

import (
	"fmt"
	"net/http"
	"os"
	"os/signal"
	"path/filepath"
	"runtime"
	"syscall"
	"time"

	"github.com/gin-gonic/gin"
	"github.com/spf13/cobra"
	swaggerFiles "github.com/swaggo/files"
	ginSwagger "github.com/swaggo/gin-swagger"

	"meos-graphics/internal/cmd"
	"meos-graphics/internal/handlers"
	"meos-graphics/internal/logger"
	"meos-graphics/internal/meos"
	"meos-graphics/internal/middleware"
	"meos-graphics/internal/service"
	"meos-graphics/internal/simulation"
	"meos-graphics/internal/sse"
	"meos-graphics/internal/state"
	"meos-graphics/internal/version"
	"meos-graphics/internal/web"

	"meos-graphics/docs" // Import generated swagger docs
)

// @title meos-graphics
<<<<<<< HEAD
// @version 1.2.0 // x-release-please-version
=======
// @version 1.2.0
>>>>>>> cab4cd85
// @description REST API for accessing orienteering competition data from MeOS
// @termsOfService http://swagger.io/terms/

// x-release-please-version

// @contact.name @malpou
// @contact.url https://github.com/MetsaApp/meos-graphics
// @contact.email malthe@grundtvigsvej.dk

// @license.name MIT
// @license.url https://opensource.org/licenses/MIT

// @host localhost:8090
// @BasePath /
// @schemes http https

func main() {
	rootCmd := cmd.NewRootCommand()
	rootCmd.RunE = run

	if err := rootCmd.Execute(); err != nil {
		fmt.Fprintf(os.Stderr, "Error: %v\n", err)
		os.Exit(1)
	}
}

func run(_ *cobra.Command, _ []string) error {
	// Validate poll interval
	if cmd.PollInterval < 100*time.Millisecond {
		return fmt.Errorf("poll interval too small (minimum 100ms): %s", cmd.PollInterval)
	}
	if cmd.PollInterval > 1*time.Hour {
		return fmt.Errorf("poll interval too large (maximum 1 hour): %s", cmd.PollInterval)
	}

	// Check if simulation flags are used without simulation mode
	if !cmd.SimulationMode {
		// Check if any non-default simulation timing values are set
		defaultDuration := 15 * time.Minute
		defaultPhaseStart := 3 * time.Minute
		defaultPhaseRunning := 7 * time.Minute
		defaultPhaseResults := 5 * time.Minute

		if cmd.SimulationDuration != defaultDuration ||
			cmd.SimulationPhaseStart != defaultPhaseStart ||
			cmd.SimulationPhaseRunning != defaultPhaseRunning ||
			cmd.SimulationPhaseResults != defaultPhaseResults {
			return fmt.Errorf("simulation timing flags can only be used with --simulation mode")
		}

		// Check if any non-default simulation content values are set
		if cmd.SimulationNumClasses != 3 ||
			cmd.SimulationRunnersPerClass != 20 ||
			cmd.SimulationRadioControls != 3 {
			return fmt.Errorf("simulation content flags can only be used with --simulation mode")
		}
	}

	if err := logger.Init(); err != nil {
		return fmt.Errorf("failed to initialize logger: %v", err)
	}

	logger.InfoLogger.Printf("Starting MeOS Graphics API Server v%s", version.Version)
	if cmd.SimulationMode {
		logger.InfoLogger.Println("Running in SIMULATION MODE")

		// Validate simulation timing configuration
		if cmd.SimulationDuration <= 0 {
			return fmt.Errorf("simulation duration must be positive: %s", cmd.SimulationDuration)
		}

		// Validate each phase duration is positive
		if cmd.SimulationPhaseStart <= 0 {
			return fmt.Errorf("simulation-phase-start must be positive: %s", cmd.SimulationPhaseStart)
		}
		if cmd.SimulationPhaseRunning <= 0 {
			return fmt.Errorf("simulation-phase-running must be positive: %s", cmd.SimulationPhaseRunning)
		}
		if cmd.SimulationPhaseResults <= 0 {
			return fmt.Errorf("simulation-phase-results must be positive: %s", cmd.SimulationPhaseResults)
		}

		// Validate phase durations sum to total duration
		phaseSum := cmd.SimulationPhaseStart + cmd.SimulationPhaseRunning + cmd.SimulationPhaseResults
		if phaseSum != cmd.SimulationDuration {
			return fmt.Errorf("phase durations (%s + %s + %s = %s) must equal total duration (%s)",
				cmd.SimulationPhaseStart, cmd.SimulationPhaseRunning, cmd.SimulationPhaseResults,
				phaseSum, cmd.SimulationDuration)
		}

		// Validate simulation content configuration
		if cmd.SimulationNumClasses <= 0 {
			return fmt.Errorf("simulation-classes must be positive: %d", cmd.SimulationNumClasses)
		}
		if cmd.SimulationRunnersPerClass <= 0 {
			return fmt.Errorf("simulation-runners must be positive: %d", cmd.SimulationRunnersPerClass)
		}
		if cmd.SimulationRadioControls < 0 {
			return fmt.Errorf("simulation-controls must be non-negative: %d", cmd.SimulationRadioControls)
		}

		logger.InfoLogger.Printf("Simulation timing: Total=%s, Start=%s, Running=%s, Results=%s, MassStart=%v",
			cmd.SimulationDuration, cmd.SimulationPhaseStart, cmd.SimulationPhaseRunning, cmd.SimulationPhaseResults,
			cmd.SimulationMassStart)
		logger.InfoLogger.Printf("Simulation content: Classes=%d, Runners=%d, Controls=%d",
			cmd.SimulationNumClasses, cmd.SimulationRunnersPerClass, cmd.SimulationRadioControls)
	}

	// Initialize global state
	appState := state.New()

	// Create adapter based on mode
	var adapter interface {
		Connect() error
		StartPolling() error
		Stop() error
	}

	var simulationAdapter *simulation.Adapter

	if cmd.SimulationMode {
		// Use simulation adapter with timing and content configuration
		simulationAdapter = simulation.NewAdapter(appState, cmd.SimulationDuration,
			cmd.SimulationPhaseStart, cmd.SimulationPhaseRunning, cmd.SimulationPhaseResults,
			cmd.SimulationMassStart, cmd.SimulationNumClasses, cmd.SimulationRunnersPerClass, cmd.SimulationRadioControls)
		adapter = simulationAdapter
	} else {
		// Configure MeOS adapter
		config := meos.NewConfig()
		config.Hostname = cmd.MeosHost
		config.PortStr = cmd.MeosPort
		config.PollInterval = cmd.PollInterval

		// Log configuration based on port setting
		if config.PortStr == "none" {
			logger.InfoLogger.Printf("MeOS Configuration: %s (no port), Poll Interval: %s", config.Hostname, config.PollInterval)
		} else {
			logger.InfoLogger.Printf("MeOS Configuration: %s:%s, Poll Interval: %s", config.Hostname, config.PortStr, config.PollInterval)
		}

		if err := config.Validate(); err != nil {
			logger.ErrorLogger.Printf("Invalid configuration: %v", err)
			return err
		}

		adapter = meos.NewAdapter(config, appState)
	}

	// Connect adapter
	if err := adapter.Connect(); err != nil {
		logger.ErrorLogger.Printf("Failed to connect: %v", err)
		if !cmd.SimulationMode {
			logger.ErrorLogger.Println("Starting in offline mode - MeOS server not available")
		}
	} else {
		logger.InfoLogger.Println("Connected successfully")

		if err := adapter.StartPolling(); err != nil {
			logger.ErrorLogger.Printf("Failed to start polling: %v", err)
			logger.ErrorLogger.Println("Continuing without polling")
		} else {
			logger.InfoLogger.Println("Started polling for updates")
		}
	}

	// Set up SSE hub
	sseHub := sse.NewHub()
	go sseHub.Run()

	// Create service layer
	svc := service.New(appState)

	// Set up state change notifications
	appState.OnUpdate(func() {
		sseHub.BroadcastUpdate("update", gin.H{"timestamp": time.Now().Unix()})
	})

	// Set up HTTP server
	gin.SetMode(gin.ReleaseMode)
	router := gin.New()
	router.Use(gin.Recovery())
	router.Use(middleware.Logger())

	// Serve static files from filesystem
	staticPath := getStaticPath()
	logger.InfoLogger.Printf("Serving static files from: %s", staticPath)

	// Verify the path exists and list contents for debugging
	if info, err := os.Stat(staticPath); err == nil && info.IsDir() {
		if entries, readErr := os.ReadDir(staticPath); readErr == nil {
			logger.DebugLogger.Printf("Static directory contents:")
			for _, entry := range entries {
				logger.DebugLogger.Printf("  - %s (dir: %v)", entry.Name(), entry.IsDir())
			}
		}
	} else {
		logger.ErrorLogger.Printf("Static path error: %v", err)
	}

	router.Static("/static", staticPath)

	// Create handlers
	h := handlers.New(appState)
	webHandler := web.New(svc, cmd.SimulationMode)

	// Health check endpoint
	router.GET("/health", func(c *gin.Context) {
		response := gin.H{
			"status":         "ok",
			"meos_connected": true,
			"sse_clients":    sseHub.GetConnectedClients(),
		}

		// Add simulation status if in simulation mode
		if simulationAdapter != nil {
			phase, nextPhaseIn, _ := simulationAdapter.GetSimulationStatus()
			response["simulation"] = gin.H{
				"phase":       phase,
				"nextPhaseIn": nextPhaseIn.Seconds(),
			}
		}

		c.JSON(200, response)
	})

	// API endpoints (REST)
	api := router.Group("/")
	api.GET("/classes", h.GetClasses)
	api.GET("/classes/:classId/startlist", h.GetStartList)
	api.GET("/classes/:classId/results", h.GetResults)
	api.GET("/classes/:classId/splits", h.GetSplits)

	// Web interface endpoints
	webGroup := router.Group("/web")
	webGroup.GET("/", webHandler.HomePage)
	webGroup.GET("/classes/:classId", webHandler.ClassPage)
	webGroup.GET("/classes/:classId/startlist", webHandler.StartListPartial)
	webGroup.GET("/classes/:classId/results", webHandler.ResultsPartial)
	webGroup.GET("/classes/:classId/splits", webHandler.SplitsPartial)

	// SSE endpoint
	router.GET("/sse", sseHub.HandleSSE)

	// Simulation status endpoint (for web UI)
	router.GET("/simulation/status", func(c *gin.Context) {
		// Always return 200 since the web UI polls this endpoint
		// but only include simulation data when in simulation mode
		if simulationAdapter != nil {
			phase, nextPhaseIn, _ := simulationAdapter.GetSimulationStatus()
			c.JSON(200, gin.H{
				"enabled":     true,
				"phase":       phase,
				"nextPhaseIn": nextPhaseIn.Seconds(),
			})
		} else {
			c.JSON(200, gin.H{
				"enabled": false,
			})
		}
	})

	// Configure Swagger host dynamically
	docs.SwaggerInfo.Host = cmd.SwaggerHost

	// Swagger documentation with scheme detection
	router.GET("/swagger/*any", func(c *gin.Context) {
		// Detect if request is coming over HTTPS
		if c.Request.TLS != nil || c.GetHeader("X-Forwarded-Proto") == "https" {
			// Prioritize HTTPS when accessed over HTTPS
			docs.SwaggerInfo.Schemes = []string{"https", "http"}
		} else {
			// Default to HTTP first for local development
			docs.SwaggerInfo.Schemes = []string{"http", "https"}
		}
		ginSwagger.WrapHandler(swaggerFiles.Handler)(c)
	})

	// API documentation redirect
	router.GET("/docs", func(c *gin.Context) {
		c.Redirect(http.StatusMovedPermanently, "/swagger/index.html")
	})

	// Redirect root to web interface
	router.GET("/", func(c *gin.Context) {
		c.Redirect(http.StatusMovedPermanently, "/web")
	})

	// Serve empty favicon to avoid 404 errors
	router.GET("/favicon.ico", func(c *gin.Context) {
		c.Data(http.StatusOK, "image/x-icon", []byte{})
	})

	// Handle graceful shutdown
	sigChan := make(chan os.Signal, 1)
	signal.Notify(sigChan, os.Interrupt, syscall.SIGTERM)

	go func() {
		logger.InfoLogger.Println("Graphics API server starting on :8090...")
		if err := router.Run(":8090"); err != nil {
			logger.ErrorLogger.Printf("Failed to start server: %v", err)
			os.Exit(1)
		}
	}()

	<-sigChan
	logger.InfoLogger.Println("Shutting down...")

	if err := adapter.Stop(); err != nil {
		logger.ErrorLogger.Printf("Error stopping adapter: %v", err)
	}

	logger.InfoLogger.Println("Shutdown complete")
	return nil
}

// getStaticPath returns the path to the static files directory.
// It works correctly whether running with 'go run' from any directory
// or from a compiled binary.
func getStaticPath() string {
	// When using 'go run', we need to check relative to working directory first
	cwd, err := os.Getwd()
	if err == nil {
		possiblePaths := []string{
			filepath.Join(cwd, "web", "static"),             // Running from project root
			filepath.Join(cwd, "..", "..", "web", "static"), // Running from cmd/meos-graphics
			filepath.Join(cwd, "..", "web", "static"),       // Running from cmd/
		}

		for _, path := range possiblePaths {
			absPath, _ := filepath.Abs(path)
			if _, statErr := os.Stat(absPath); statErr == nil {
				return absPath
			}
		}
	}

	// Try to find the path relative to the source file location
	_, filename, _, ok := runtime.Caller(0)
	if ok {
		// Get the directory of this source file
		dir := filepath.Dir(filename)
		// Navigate from cmd/meos-graphics to web/static
		staticPath := filepath.Join(dir, "..", "..", "web", "static")
		if _, statErr := os.Stat(staticPath); statErr == nil {
			return staticPath
		}
	}

	// If source-based path doesn't work, try relative to the executable
	execPath, err := os.Executable()
	if err == nil {
		execDir := filepath.Dir(execPath)

		// Check common relative paths from executable location
		possiblePaths := []string{
			filepath.Join(execDir, "web", "static"),             // Binary in project root
			filepath.Join(execDir, "..", "..", "web", "static"), // Binary in bin/ or cmd/meos-graphics
			filepath.Join(execDir, "..", "web", "static"),       // Binary in bin/
		}

		for _, path := range possiblePaths {
			if _, statErr := os.Stat(path); statErr == nil {
				return path
			}
		}
	}

	// Default fallback
	return "./web/static"
}<|MERGE_RESOLUTION|>--- conflicted
+++ resolved
@@ -31,15 +31,9 @@
 )
 
 // @title meos-graphics
-<<<<<<< HEAD
 // @version 1.2.0 // x-release-please-version
-=======
-// @version 1.2.0
->>>>>>> cab4cd85
 // @description REST API for accessing orienteering competition data from MeOS
 // @termsOfService http://swagger.io/terms/
-
-// x-release-please-version
 
 // @contact.name @malpou
 // @contact.url https://github.com/MetsaApp/meos-graphics
